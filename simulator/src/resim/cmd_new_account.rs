--- conflicted
+++ resolved
@@ -18,35 +18,11 @@
 
 impl NewAccount {
     pub fn run(&self) -> Result<(), Error> {
-        let mut ledger = FileBasedLedger::with_bootstrap(get_data_dir()?);
+        let mut ledger = RadixEngineDB::with_bootstrap(get_data_dir()?);
         let mut executor = TransactionExecutor::new(&mut ledger, self.trace);
         let public_key = executor.new_public_key();
         let account = executor.new_account(public_key);
 
-<<<<<<< HEAD
-=======
-    let mut configs = get_configs()?;
-    let mut ledger = RadixEngineDB::with_bootstrap(get_data_dir()?);
-    let mut executor =
-        TransactionExecutor::new(&mut ledger, configs.current_epoch, configs.nonce, trace);
-    let key = executor.new_public_key();
-    let transaction = TransactionBuilder::new(&executor)
-        .call_method(
-            SYSTEM_COMPONENT,
-            "free_xrd",
-            vec!["1000000".to_owned()],
-            None,
-        )
-        .new_account_with_resource(key, 1000000.into(), RADIX_TOKEN)
-        .build(signers)
-        .map_err(Error::TransactionConstructionError)?;
-    let receipt = executor.run(transaction).unwrap();
-    println!("{:?}", receipt);
-
-    if receipt.result.is_ok() {
-        let account = receipt.component(0).unwrap();
-        println!("{}", "=".repeat(80));
->>>>>>> cc3bf622
         println!("A new account has been created!");
         println!("Account address: {}", account.to_string().green());
         println!("Public key: {}", public_key.to_string().green());
