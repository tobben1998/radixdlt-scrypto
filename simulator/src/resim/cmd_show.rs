use clap::Parser;
use scrypto::types::*;

use crate::ledger::*;
use crate::resim::*;

/// Show an entity in the ledger state
#[derive(Parser, Debug)]
pub struct Show {
    /// The address of a package, component or resource definition
    address: Address,
}

<<<<<<< HEAD
impl Show {
    pub fn run(&self) -> Result<(), Error> {
        let ledger = FileBasedLedger::with_bootstrap(get_data_dir()?);
        match self.address {
            Address::Package(_) => {
                dump_package(self.address, &ledger).map_err(Error::LedgerDumpError)
            }
            Address::Component(_) => {
                dump_component(self.address, &ledger).map_err(Error::LedgerDumpError)
            }
            Address::ResourceDef(_) => {
                dump_resource_def(self.address, &ledger).map_err(Error::LedgerDumpError)
            }
            Address::PublicKey(_) => Ok(println!("Public Key: {}", self.address)),
=======
/// Handles a `show` request.
pub fn handle_show(matches: &ArgMatches) -> Result<(), Error> {
    let address: Address = matches
        .value_of(ARG_ADDRESS)
        .ok_or_else(|| Error::MissingArgument(ARG_ADDRESS.to_owned()))?
        .parse()
        .map_err(Error::InvalidAddress)?;

    let ledger = RadixEngineDB::with_bootstrap(get_data_dir()?);
    match address {
        Address::Package(_) => dump_package(address, &ledger).map_err(Error::LedgerDumpError),
        Address::Component(_) => dump_component(address, &ledger).map_err(Error::LedgerDumpError),
        Address::ResourceDef(_) => {
            dump_resource_def(address, &ledger).map_err(Error::LedgerDumpError)
>>>>>>> cc3bf622
        }
    }
}<|MERGE_RESOLUTION|>--- conflicted
+++ resolved
@@ -11,10 +11,9 @@
     address: Address,
 }
 
-<<<<<<< HEAD
 impl Show {
     pub fn run(&self) -> Result<(), Error> {
-        let ledger = FileBasedLedger::with_bootstrap(get_data_dir()?);
+        let ledger = RadixEngineDB::with_bootstrap(get_data_dir()?);
         match self.address {
             Address::Package(_) => {
                 dump_package(self.address, &ledger).map_err(Error::LedgerDumpError)
@@ -26,22 +25,6 @@
                 dump_resource_def(self.address, &ledger).map_err(Error::LedgerDumpError)
             }
             Address::PublicKey(_) => Ok(println!("Public Key: {}", self.address)),
-=======
-/// Handles a `show` request.
-pub fn handle_show(matches: &ArgMatches) -> Result<(), Error> {
-    let address: Address = matches
-        .value_of(ARG_ADDRESS)
-        .ok_or_else(|| Error::MissingArgument(ARG_ADDRESS.to_owned()))?
-        .parse()
-        .map_err(Error::InvalidAddress)?;
-
-    let ledger = RadixEngineDB::with_bootstrap(get_data_dir()?);
-    match address {
-        Address::Package(_) => dump_package(address, &ledger).map_err(Error::LedgerDumpError),
-        Address::Component(_) => dump_component(address, &ledger).map_err(Error::LedgerDumpError),
-        Address::ResourceDef(_) => {
-            dump_resource_def(address, &ledger).map_err(Error::LedgerDumpError)
->>>>>>> cc3bf622
         }
     }
 }